--- conflicted
+++ resolved
@@ -28,12 +28,7 @@
 )
 
 // Reconcile gets/creates/updates a resource group.
-<<<<<<< HEAD
-func (s *Service) Reconcile(ctx context.Context, spec interface{}) error {
-	klog.V(2).Infof("HI CHRISTINA")
-=======
 func (s *Service) Reconcile(ctx context.Context) error {
->>>>>>> 6ad50d0e
 	if _, err := s.Client.Get(ctx, s.Scope.ResourceGroup()); err == nil {
 		// resource group already exists, skip creation
 		return nil
