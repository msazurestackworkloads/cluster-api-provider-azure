/*
Copyright 2020 The Kubernetes Authors.

Licensed under the Apache License, Version 2.0 (the "License");
you may not use this file except in compliance with the License.
You may obtain a copy of the License at

    http://www.apache.org/licenses/LICENSE-2.0

Unless required by applicable law or agreed to in writing, software
distributed under the License is distributed on an "AS IS" BASIS,
WITHOUT WARRANTIES OR CONDITIONS OF ANY KIND, either express or implied.
See the License for the specific language governing permissions and
limitations under the License.
*/

package resourceskus

import (
	"context"

<<<<<<< HEAD
	"github.com/Azure/azure-sdk-for-go/profiles/2019-03-01/compute/mgmt/compute"
=======
	"github.com/Azure/azure-sdk-for-go/services/compute/mgmt/2020-06-01/compute"
>>>>>>> 6ad50d0e
	"github.com/Azure/go-autorest/autorest"
	"github.com/pkg/errors"

	azure "sigs.k8s.io/cluster-api-provider-azure/cloud"
)

// Client wraps go-sdk
type Client interface {
<<<<<<< HEAD
	List(context.Context) ([]compute.ResourceSku, error)
	HasAcceleratedNetworking(context.Context, string) (bool, error)
=======
	List(context.Context, string) ([]compute.ResourceSku, error)
>>>>>>> 6ad50d0e
}

// AzureClient contains the Azure go-sdk Client
type AzureClient struct {
	skus compute.ResourceSkusClient
}

var _ Client = &AzureClient{}

// NewClient creates a new Resource SKUs client from subscription ID.
func NewClient(auth azure.Authorizer) *AzureClient {
	return &AzureClient{
		skus: newResourceSkusClient(auth.SubscriptionID(), auth.BaseURI(), auth.Authorizer()),
	}
}

// newResourceSkusClient creates a new Resource SKUs client from subscription ID.
func newResourceSkusClient(subscriptionID string, baseURI string, authorizer autorest.Authorizer) compute.ResourceSkusClient {
	c := compute.NewResourceSkusClientWithBaseURI(baseURI, subscriptionID)
	c.Authorizer = authorizer
	_ = c.AddToUserAgent(azure.UserAgent()) // intentionally ignore error as it doesn't matter
	return c
}

// List returns all Resource SKUs available to the subscription.
func (ac *AzureClient) List(ctx context.Context) ([]compute.ResourceSku, error) {
	iter, err := ac.skus.ListComplete(ctx)
	if err != nil {
		return nil, errors.Wrap(err, "could not list resource skus")
	}

	var skus []compute.ResourceSku
	for iter.NotDone() {
		skus = append(skus, iter.Value())
		if err := iter.NextWithContext(ctx); err != nil {
			return skus, errors.Wrap(err, "could not iterate resource skus")
		}
	}

	return skus, nil
<<<<<<< HEAD
}

// HasAcceleratedNetworking returns whether the given compute SKU supports accelerated networking.
func (ac *AzureClient) HasAcceleratedNetworking(ctx context.Context, name string) (bool, error) {
	if name == "" {
		return false, nil
	}
	skus, err := ac.List(ctx) // "filter" argument only works for location, so filter in code
	if err != nil {
		return false, err
	}
	for _, sku := range skus {
		if sku.Name != nil && *sku.Name == name {
			if sku.Capabilities != nil {
				for _, c := range *sku.Capabilities {
					if c.Name != nil && *c.Name == "AcceleratedNetworkingEnabled" {
						if c.Value != nil && strings.EqualFold(*c.Value, "True") {
							return true, nil
						}
					}
				}
			}
			break
		}
	}
	return false, nil
=======
>>>>>>> 6ad50d0e
}<|MERGE_RESOLUTION|>--- conflicted
+++ resolved
@@ -19,11 +19,7 @@
 import (
 	"context"
 
-<<<<<<< HEAD
 	"github.com/Azure/azure-sdk-for-go/profiles/2019-03-01/compute/mgmt/compute"
-=======
-	"github.com/Azure/azure-sdk-for-go/services/compute/mgmt/2020-06-01/compute"
->>>>>>> 6ad50d0e
 	"github.com/Azure/go-autorest/autorest"
 	"github.com/pkg/errors"
 
@@ -32,12 +28,7 @@
 
 // Client wraps go-sdk
 type Client interface {
-<<<<<<< HEAD
 	List(context.Context) ([]compute.ResourceSku, error)
-	HasAcceleratedNetworking(context.Context, string) (bool, error)
-=======
-	List(context.Context, string) ([]compute.ResourceSku, error)
->>>>>>> 6ad50d0e
 }
 
 // AzureClient contains the Azure go-sdk Client
@@ -78,33 +69,4 @@
 	}
 
 	return skus, nil
-<<<<<<< HEAD
-}
-
-// HasAcceleratedNetworking returns whether the given compute SKU supports accelerated networking.
-func (ac *AzureClient) HasAcceleratedNetworking(ctx context.Context, name string) (bool, error) {
-	if name == "" {
-		return false, nil
-	}
-	skus, err := ac.List(ctx) // "filter" argument only works for location, so filter in code
-	if err != nil {
-		return false, err
-	}
-	for _, sku := range skus {
-		if sku.Name != nil && *sku.Name == name {
-			if sku.Capabilities != nil {
-				for _, c := range *sku.Capabilities {
-					if c.Name != nil && *c.Name == "AcceleratedNetworkingEnabled" {
-						if c.Value != nil && strings.EqualFold(*c.Value, "True") {
-							return true, nil
-						}
-					}
-				}
-			}
-			break
-		}
-	}
-	return false, nil
-=======
->>>>>>> 6ad50d0e
 }